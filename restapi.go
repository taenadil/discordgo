--- conflicted
+++ resolved
@@ -396,11 +396,6 @@
 }
 
 // UserChannelPermissions returns the permission of a user in a channel.
-<<<<<<< HEAD
-// NOTE: This function is now deprecated and will be removed in the future.
-// Please see the same function inside state.go
-=======
->>>>>>> 07597852
 // userID    : The ID of the user to calculate permissions for.
 // channelID : The ID of the channel to calculate permission for.
 //
@@ -1593,8 +1588,6 @@
 		gateway += "/"
 	}
 
-<<<<<<< HEAD
-=======
 	return
 }
 
@@ -1878,6 +1871,5 @@
 	}
 
 	err = unmarshal(body, &mf)
->>>>>>> 07597852
 	return
 }