// Discordgo - Discord bindings for Go
// Available at https://github.com/bwmarrin/discordgo

// Copyright 2015-2016 Bruce Marriner <bruce@sqls.net>.  All rights reserved.
// Use of this source code is governed by a BSD-style
// license that can be found in the LICENSE file.

// This file contains high level helper functions and easy entry points for the
// entire discordgo package.  These functions are beling developed and are very
// experimental at this point.  They will most likley change so please use the
// low level functions if that's a problem.

// Package discordgo provides Discord binding for Go
package discordgo

import (
	"errors"
	"fmt"
	"net/http"
	"time"
)

<<<<<<< HEAD
// VERSION of Discordgo, follows Symantic Versioning. (http://semver.org/)
const VERSION = "0.16.0-dev"

// ErrMFA will be risen by New when the user has 2FA.
var ErrMFA = errors.New("account has 2FA enabled")
=======
// VERSION of Discordgo, follows Semantic Versioning. (http://semver.org/)
const VERSION = "0.15.0"
>>>>>>> ccbdeb8c

// New creates a new Discord session and will automate some startup
// tasks if given enough information to do so.  Currently you can pass zero
// arguments and it will return an empty Discord session.
// There are 3 ways to call New:
//     With a single auth token - All requests will use the token blindly,
//         no verification of the token will be done and requests may fail.
//         IF THE TOKEN IS FOR A BOT, IT MUST BE PREFIXED WITH `BOT `
//         eg: `"Bot <token>"`
//     With an email and password - Discord will sign in with the provided
//         credentials.
//     With an email, password and auth token - Discord will verify the auth
//         token, if it is invalid it will sign in with the provided
//         credentials. This is the Discord recommended way to sign in.
//
// NOTE: While email/pass authentication is supported by DiscordGo it is
// HIGHLY DISCOURAGED by Discord. Please only use email/pass to obtain a token
// and then use that authentication token for all future connections.
// Also, doing any form of automation with a user (non Bot) account may result
// in that account being permanently banned from Discord.
func New(args ...interface{}) (s *Session, err error) {

	// Create an empty Session interface.
	s = &Session{
		State:                  NewState(),
		ratelimiter:            NewRatelimiter(),
		StateEnabled:           true,
		Compress:               true,
		ShouldReconnectOnError: true,
		ShardID:                0,
		ShardCount:             1,
		MaxRestRetries:         3,
		Client:                 &http.Client{Timeout: (20 * time.Second)},
		sequence:               new(int64),
	}

	// If no arguments are passed return the empty Session interface.
	if args == nil {
		return
	}

	// Variables used below when parsing func arguments
	var auth, pass string

	// Parse passed arguments
	for _, arg := range args {

		switch v := arg.(type) {

		case []string:
			if len(v) > 3 {
				err = fmt.Errorf("too many string parameters provided")
				return
			}

			// First string is either token or username
			if len(v) > 0 {
				auth = v[0]
			}

			// If second string exists, it must be a password.
			if len(v) > 1 {
				pass = v[1]
			}

			// If third string exists, it must be an auth token.
			if len(v) > 2 {
				s.Token = v[2]
			}

		case string:
			// First string must be either auth token or username.
			// Second string must be a password.
			// Only 2 input strings are supported.

			if auth == "" {
				auth = v
			} else if pass == "" {
				pass = v
			} else if s.Token == "" {
				s.Token = v
			} else {
				err = fmt.Errorf("too many string parameters provided")
				return
			}

			//		case Config:
			// TODO: Parse configuration struct

		default:
			err = fmt.Errorf("unsupported parameter type provided")
			return
		}
	}

	// If only one string was provided, assume it is an auth token.
	// Otherwise get auth token from Discord, if a token was specified
	// Discord will verify it for free, or log the user in if it is
	// invalid.
	if pass == "" {
		s.Token = auth
	} else {
		err = s.Login(auth, pass)
		if err != nil || s.Token == "" {
			if s.MFA {
				err = ErrMFA
			} else {
				err = fmt.Errorf("Unable to fetch discord authentication token. %v", err)
			}
			return
		}
	}

	// The Session is now able to have RestAPI methods called on it.
	// It is recommended that you now call Open() so that events will trigger.

	return
}<|MERGE_RESOLUTION|>--- conflicted
+++ resolved
@@ -20,16 +20,11 @@
 	"time"
 )
 
-<<<<<<< HEAD
-// VERSION of Discordgo, follows Symantic Versioning. (http://semver.org/)
+// VERSION of DiscordGo, follows Semantic Versioning. (http://semver.org/)
 const VERSION = "0.16.0-dev"
 
 // ErrMFA will be risen by New when the user has 2FA.
 var ErrMFA = errors.New("account has 2FA enabled")
-=======
-// VERSION of Discordgo, follows Semantic Versioning. (http://semver.org/)
-const VERSION = "0.15.0"
->>>>>>> ccbdeb8c
 
 // New creates a new Discord session and will automate some startup
 // tasks if given enough information to do so.  Currently you can pass zero
